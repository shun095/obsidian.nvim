--- conflicted
+++ resolved
@@ -73,12 +73,16 @@
   end
 
   log.lazy_info "Dependencies:"
-<<<<<<< HEAD
-  for _, plugin in ipairs { "plenary.nvim", "nvim-cmp", "telescope.nvim", "fzf-lua", "mini.pick", "snacks.pick" } do
-=======
 
-  for _, plugin in ipairs { "plenary.nvim", "nvim-cmp", "blink.cmp", "telescope.nvim", "fzf-lua", "mini.pick" } do
->>>>>>> e0c781e1
+  for _, plugin in ipairs {
+    "plenary.nvim",
+    "nvim-cmp",
+    "blink.cmp",
+    "telescope.nvim",
+    "fzf-lua",
+    "mini.pick",
+    "snacks.pick",
+  } do
     local plugin_info = util.get_plugin_info(plugin)
     if plugin_info ~= nil then
       log.lazy_info("  ✓ %s: %s", plugin, plugin_info.commit or "unknown")
